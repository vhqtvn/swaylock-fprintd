#define _POSIX_C_SOURCE 200809L
#include <assert.h>
#include <ctype.h>
#include <errno.h>
#include <fcntl.h>
#include <getopt.h>
#include <poll.h>
#include <signal.h>
#include <stdbool.h>
#include <stdio.h>
#include <stdlib.h>
#include <string.h>
#include <sys/mman.h>
#include <sys/stat.h>
#include <time.h>
#include <unistd.h>
#include <wayland-client.h>
#include <wordexp.h>
#include "background-image.h"
#include "cairo.h"
#include "comm.h"
#include "log.h"
#include "loop.h"
#include "password-buffer.h"
#include "pool-buffer.h"
#include "seat.h"
#include "swaylock.h"
#include "ext-session-lock-v1-client-protocol.h"
#include "fingerprint/fingerprint.h"

static uint32_t parse_color(const char *color) {
	if (color[0] == '#') {
		++color;
	}

	int len = strlen(color);
	if (len != 6 && len != 8) {
		swaylock_log(LOG_DEBUG, "Invalid color %s, defaulting to 0xFFFFFFFF",
				color);
		return 0xFFFFFFFF;
	}
	uint32_t res = (uint32_t)strtoul(color, NULL, 16);
	if (strlen(color) == 6) {
		res = (res << 8) | 0xFF;
	}
	return res;
}

int lenient_strcmp(char *a, char *b) {
	if (a == b) {
		return 0;
	} else if (!a) {
		return -1;
	} else if (!b) {
		return 1;
	} else {
		return strcmp(a, b);
	}
}

static void daemonize(void) {
	int fds[2];
	if (pipe(fds) != 0) {
		swaylock_log(LOG_ERROR, "Failed to pipe");
		exit(1);
	}
	if (fork() == 0) {
		setsid();
		close(fds[0]);
		int devnull = open("/dev/null", O_RDWR);
		dup2(STDOUT_FILENO, devnull);
		dup2(STDERR_FILENO, devnull);
		close(devnull);
		uint8_t success = 0;
		if (chdir("/") != 0) {
			write(fds[1], &success, 1);
			exit(1);
		}
		success = 1;
		if (write(fds[1], &success, 1) != 1) {
			exit(1);
		}
		close(fds[1]);
	} else {
		close(fds[1]);
		uint8_t success;
		if (read(fds[0], &success, 1) != 1 || !success) {
			swaylock_log(LOG_ERROR, "Failed to daemonize");
			exit(1);
		}
		close(fds[0]);
		exit(0);
	}
}

static void destroy_surface(struct swaylock_surface *surface) {
	wl_list_remove(&surface->link);
	if (surface->ext_session_lock_surface_v1 != NULL) {
		ext_session_lock_surface_v1_destroy(surface->ext_session_lock_surface_v1);
	}
	if (surface->surface != NULL) {
		wl_surface_destroy(surface->surface);
	}
	destroy_buffer(&surface->buffers[0]);
	destroy_buffer(&surface->buffers[1]);
	destroy_buffer(&surface->indicator_buffers[0]);
	destroy_buffer(&surface->indicator_buffers[1]);
	wl_output_destroy(surface->output);
	free(surface);
}

static const struct ext_session_lock_surface_v1_listener ext_session_lock_surface_v1_listener;

static cairo_surface_t *select_image(struct swaylock_state *state,
		struct swaylock_surface *surface);

static bool surface_is_opaque(struct swaylock_surface *surface) {
	if (surface->image) {
		return cairo_surface_get_content(surface->image) == CAIRO_CONTENT_COLOR;
	}
	return (surface->state->args.colors.background & 0xff) == 0xff;
}

static void create_surface(struct swaylock_surface *surface) {
	struct swaylock_state *state = surface->state;

	surface->image = select_image(state, surface);

	surface->surface = wl_compositor_create_surface(state->compositor);
	assert(surface->surface);

	surface->child = wl_compositor_create_surface(state->compositor);
	assert(surface->child);
	surface->subsurface = wl_subcompositor_get_subsurface(state->subcompositor, surface->child, surface->surface);
	assert(surface->subsurface);
	wl_subsurface_set_sync(surface->subsurface);

	surface->ext_session_lock_surface_v1 = ext_session_lock_v1_get_lock_surface(
		state->ext_session_lock_v1, surface->surface, surface->output);
	ext_session_lock_surface_v1_add_listener(surface->ext_session_lock_surface_v1,
		&ext_session_lock_surface_v1_listener, surface);

	if (surface_is_opaque(surface) &&
			surface->state->args.mode != BACKGROUND_MODE_CENTER &&
			surface->state->args.mode != BACKGROUND_MODE_FIT) {
		struct wl_region *region =
			wl_compositor_create_region(surface->state->compositor);
		wl_region_add(region, 0, 0, INT32_MAX, INT32_MAX);
		wl_surface_set_opaque_region(surface->surface, region);
		wl_region_destroy(region);
	}
}

static void ext_session_lock_surface_v1_handle_configure(void *data,
		struct ext_session_lock_surface_v1 *lock_surface, uint32_t serial,
		uint32_t width, uint32_t height) {
	struct swaylock_surface *surface = data;
	surface->width = width;
	surface->height = height;
	ext_session_lock_surface_v1_ack_configure(lock_surface, serial);
	render_frame_background(surface);
	render_frame(surface);
}

static const struct ext_session_lock_surface_v1_listener ext_session_lock_surface_v1_listener = {
	.configure = ext_session_lock_surface_v1_handle_configure,
};

static const struct wl_callback_listener surface_frame_listener;

static void surface_frame_handle_done(void *data, struct wl_callback *callback,
		uint32_t time) {
	struct swaylock_surface *surface = data;

	wl_callback_destroy(callback);
	surface->frame_pending = false;

	if (surface->dirty) {
		// Schedule a frame in case the surface is damaged again
		struct wl_callback *callback = wl_surface_frame(surface->surface);
		wl_callback_add_listener(callback, &surface_frame_listener, surface);
		surface->frame_pending = true;

		render_frame(surface);
		surface->dirty = false;
	}
}

static const struct wl_callback_listener surface_frame_listener = {
	.done = surface_frame_handle_done,
};

void damage_surface(struct swaylock_surface *surface) {
	if (surface->width == 0 || surface->height == 0) {
		// Not yet configured
		return;
	}

	surface->dirty = true;
	if (surface->frame_pending) {
		return;
	}

	struct wl_callback *callback = wl_surface_frame(surface->surface);
	wl_callback_add_listener(callback, &surface_frame_listener, surface);
	surface->frame_pending = true;
	wl_surface_commit(surface->surface);
}

void damage_state(struct swaylock_state *state) {
	struct swaylock_surface *surface;
	wl_list_for_each(surface, &state->surfaces, link) {
		damage_surface(surface);
	}
}

static void handle_wl_output_geometry(void *data, struct wl_output *wl_output,
		int32_t x, int32_t y, int32_t width_mm, int32_t height_mm,
		int32_t subpixel, const char *make, const char *model,
		int32_t transform) {
	struct swaylock_surface *surface = data;
	surface->subpixel = subpixel;
	if (surface->state->run_display) {
		damage_surface(surface);
	}
}

static void handle_wl_output_mode(void *data, struct wl_output *output,
		uint32_t flags, int32_t width, int32_t height, int32_t refresh) {
	// Who cares
}

static void handle_wl_output_done(void *data, struct wl_output *output) {
	// Who cares
}

static void handle_wl_output_scale(void *data, struct wl_output *output,
		int32_t factor) {
	struct swaylock_surface *surface = data;
	surface->scale = factor;
	if (surface->state->run_display) {
		damage_surface(surface);
	}
}

static void handle_wl_output_name(void *data, struct wl_output *output,
		const char *name) {
	struct swaylock_surface *surface = data;
	surface->output_name = strdup(name);
}

static void handle_wl_output_description(void *data, struct wl_output *output,
		const char *description) {
	// Who cares
}

struct wl_output_listener _wl_output_listener = {
	.geometry = handle_wl_output_geometry,
	.mode = handle_wl_output_mode,
	.done = handle_wl_output_done,
	.scale = handle_wl_output_scale,
	.name = handle_wl_output_name,
	.description = handle_wl_output_description,
};

static void ext_session_lock_v1_handle_locked(void *data, struct ext_session_lock_v1 *lock) {
	struct swaylock_state *state = data;
	state->locked = true;
}

static void ext_session_lock_v1_handle_finished(void *data, struct ext_session_lock_v1 *lock) {
	swaylock_log(LOG_ERROR, "Failed to lock session -- "
			"is another lockscreen running?");
	exit(2);
}

static const struct ext_session_lock_v1_listener ext_session_lock_v1_listener = {
	.locked = ext_session_lock_v1_handle_locked,
	.finished = ext_session_lock_v1_handle_finished,
};

static void handle_global(void *data, struct wl_registry *registry,
		uint32_t name, const char *interface, uint32_t version) {
	struct swaylock_state *state = data;
	if (strcmp(interface, wl_compositor_interface.name) == 0) {
		state->compositor = wl_registry_bind(registry, name,
				&wl_compositor_interface, 4);
	} else if (strcmp(interface, wl_subcompositor_interface.name) == 0) {
		state->subcompositor = wl_registry_bind(registry, name,
				&wl_subcompositor_interface, 1);
	} else if (strcmp(interface, wl_shm_interface.name) == 0) {
		state->shm = wl_registry_bind(registry, name,
				&wl_shm_interface, 1);
	} else if (strcmp(interface, wl_seat_interface.name) == 0) {
		struct wl_seat *seat = wl_registry_bind(
				registry, name, &wl_seat_interface, 4);
		struct swaylock_seat *swaylock_seat =
			calloc(1, sizeof(struct swaylock_seat));
		swaylock_seat->state = state;
		wl_seat_add_listener(seat, &seat_listener, swaylock_seat);
	} else if (strcmp(interface, wl_output_interface.name) == 0) {
		struct swaylock_surface *surface =
			calloc(1, sizeof(struct swaylock_surface));
		surface->state = state;
		surface->output = wl_registry_bind(registry, name,
				&wl_output_interface, 4);
		surface->output_global_name = name;
		wl_output_add_listener(surface->output, &_wl_output_listener, surface);
		wl_list_insert(&state->surfaces, &surface->link);

		if (state->run_display) {
			create_surface(surface);
			wl_display_roundtrip(state->display);
		}
	} else if (strcmp(interface, ext_session_lock_manager_v1_interface.name) == 0) {
		state->ext_session_lock_manager_v1 = wl_registry_bind(registry, name,
				&ext_session_lock_manager_v1_interface, 1);
	}
}

static void handle_global_remove(void *data, struct wl_registry *registry,
		uint32_t name) {
	struct swaylock_state *state = data;
	struct swaylock_surface *surface;
	wl_list_for_each(surface, &state->surfaces, link) {
		if (surface->output_global_name == name) {
			destroy_surface(surface);
			break;
		}
	}
}

static const struct wl_registry_listener registry_listener = {
	.global = handle_global,
	.global_remove = handle_global_remove,
};

static int sigusr_fds[2] = {-1, -1};

void do_sigusr(int sig) {
	(void)write(sigusr_fds[1], "1", 1);
}

static cairo_surface_t *select_image(struct swaylock_state *state,
		struct swaylock_surface *surface) {
	struct swaylock_image *image;
	cairo_surface_t *default_image = NULL;
	wl_list_for_each(image, &state->images, link) {
		if (lenient_strcmp(image->output_name, surface->output_name) == 0) {
			return image->cairo_surface;
		} else if (!image->output_name) {
			default_image = image->cairo_surface;
		}
	}
	return default_image;
}

static char *join_args(char **argv, int argc) {
	assert(argc > 0);
	int len = 0, i;
	for (i = 0; i < argc; ++i) {
		len += strlen(argv[i]) + 1;
	}
	char *res = malloc(len);
	len = 0;
	for (i = 0; i < argc; ++i) {
		strcpy(res + len, argv[i]);
		len += strlen(argv[i]);
		res[len++] = ' ';
	}
	res[len - 1] = '\0';
	return res;
}

static void load_image(char *arg, struct swaylock_state *state) {
	// [[<output>]:]<path>
	struct swaylock_image *image = calloc(1, sizeof(struct swaylock_image));
	char *separator = strchr(arg, ':');
	if (separator) {
		*separator = '\0';
		image->output_name = separator == arg ? NULL : strdup(arg);
		image->path = strdup(separator + 1);
	} else {
		image->output_name = NULL;
		image->path = strdup(arg);
	}

	struct swaylock_image *iter_image, *temp;
	wl_list_for_each_safe(iter_image, temp, &state->images, link) {
		if (lenient_strcmp(iter_image->output_name, image->output_name) == 0) {
			if (image->output_name) {
				swaylock_log(LOG_DEBUG,
						"Replacing image defined for output %s with %s",
						image->output_name, image->path);
			} else {
				swaylock_log(LOG_DEBUG, "Replacing default image with %s",
						image->path);
			}
			wl_list_remove(&iter_image->link);
			free(iter_image->cairo_surface);
			free(iter_image->output_name);
			free(iter_image->path);
			free(iter_image);
			break;
		}
	}

	// The shell will not expand ~ to the value of $HOME when an output name is
	// given. Also, any image paths given in the config file need to have shell
	// expansions performed
	wordexp_t p;
	while (strstr(image->path, "  ")) {
		image->path = realloc(image->path, strlen(image->path) + 2);
		char *ptr = strstr(image->path, "  ") + 1;
		memmove(ptr + 1, ptr, strlen(ptr) + 1);
		*ptr = '\\';
	}
	if (wordexp(image->path, &p, 0) == 0) {
		free(image->path);
		image->path = join_args(p.we_wordv, p.we_wordc);
		wordfree(&p);
	}

	// Load the actual image
	image->cairo_surface = load_background_image(image->path);
	if (!image->cairo_surface) {
		free(image);
		return;
	}
	wl_list_insert(&state->images, &image->link);
	swaylock_log(LOG_DEBUG, "Loaded image %s for output %s", image->path,
			image->output_name ? image->output_name : "*");
}

static void set_default_colors(struct swaylock_colors *colors) {
	colors->background = 0xFFFFFFFF;
	colors->bs_highlight = 0xDB3300FF;
	colors->key_highlight = 0x33DB00FF;
	colors->caps_lock_bs_highlight = 0xDB3300FF;
	colors->caps_lock_key_highlight = 0x33DB00FF;
	colors->separator = 0x000000FF;
	colors->layout_background = 0x000000C0;
	colors->layout_border = 0x00000000;
	colors->layout_text = 0xFFFFFFFF;
	colors->inside = (struct swaylock_colorset){
		.input = 0x000000C0,
		.cleared = 0xE5A445C0,
		.caps_lock = 0x000000C0,
		.verifying = 0x0072FFC0,
		.wrong = 0xFA0000C0,
	};
	colors->line = (struct swaylock_colorset){
		.input = 0x000000FF,
		.cleared = 0x000000FF,
		.caps_lock = 0x000000FF,
		.verifying = 0x000000FF,
		.wrong = 0x000000FF,
	};
	colors->ring = (struct swaylock_colorset){
		.input = 0x337D00FF,
		.cleared = 0xE5A445FF,
		.caps_lock = 0xE5A445FF,
		.verifying = 0x3300FFFF,
		.wrong = 0x7D3300FF,
	};
	colors->text = (struct swaylock_colorset){
		.input = 0xE5A445FF,
		.cleared = 0x000000FF,
		.caps_lock = 0xE5A445FF,
		.verifying = 0x000000FF,
		.wrong = 0x000000FF,
	};
}

enum line_mode {
	LM_LINE,
	LM_INSIDE,
	LM_RING,
};

static int parse_options(int argc, char **argv, struct swaylock_state *state,
		enum line_mode *line_mode, char **config_path) {
	enum long_option_codes {
		LO_BS_HL_COLOR = 256,
		LO_CAPS_LOCK_BS_HL_COLOR,
		LO_CAPS_LOCK_KEY_HL_COLOR,
		LO_FONT,
		LO_FONT_SIZE,
		LO_IND_IDLE_VISIBLE,
		LO_IND_RADIUS,
		LO_IND_X_POSITION,
		LO_IND_Y_POSITION,
		LO_IND_THICKNESS,
		LO_INSIDE_COLOR,
		LO_INSIDE_CLEAR_COLOR,
		LO_INSIDE_CAPS_LOCK_COLOR,
		LO_INSIDE_VER_COLOR,
		LO_INSIDE_WRONG_COLOR,
		LO_KEY_HL_COLOR,
		LO_LAYOUT_TXT_COLOR,
		LO_LAYOUT_BG_COLOR,
		LO_LAYOUT_BORDER_COLOR,
		LO_LINE_COLOR,
		LO_LINE_CLEAR_COLOR,
		LO_LINE_CAPS_LOCK_COLOR,
		LO_LINE_VER_COLOR,
		LO_LINE_WRONG_COLOR,
		LO_RING_COLOR,
		LO_RING_CLEAR_COLOR,
		LO_RING_CAPS_LOCK_COLOR,
		LO_RING_VER_COLOR,
		LO_RING_WRONG_COLOR,
		LO_SEP_COLOR,
		LO_TEXT_COLOR,
		LO_TEXT_CLEAR_COLOR,
		LO_TEXT_CAPS_LOCK_COLOR,
		LO_TEXT_VER_COLOR,
		LO_TEXT_WRONG_COLOR,
	};

	static struct option long_options[] = {
		{"config", required_argument, NULL, 'C'},
		{"color", required_argument, NULL, 'c'},
		{"debug", no_argument, NULL, 'd'},
		{"ignore-empty-password", no_argument, NULL, 'e'},
		{"daemonize", no_argument, NULL, 'f'},
		{"ready-fd", required_argument, NULL, 'R'},
		{"help", no_argument, NULL, 'h'},
		{"image", required_argument, NULL, 'i'},
		{"disable-caps-lock-text", no_argument, NULL, 'L'},
		{"indicator-caps-lock", no_argument, NULL, 'l'},
		{"line-uses-inside", no_argument, NULL, 'n'},
		{"fingerprint", no_argument, NULL, 'p'},
		{"line-uses-ring", no_argument, NULL, 'r'},
		{"scaling", required_argument, NULL, 's'},
		{"tiling", no_argument, NULL, 't'},
		{"no-unlock-indicator", no_argument, NULL, 'u'},
		{"show-keyboard-layout", no_argument, NULL, 'k'},
		{"hide-keyboard-layout", no_argument, NULL, 'K'},
		{"show-failed-attempts", no_argument, NULL, 'F'},
		{"version", no_argument, NULL, 'v'},
		{"bs-hl-color", required_argument, NULL, LO_BS_HL_COLOR},
		{"caps-lock-bs-hl-color", required_argument, NULL, LO_CAPS_LOCK_BS_HL_COLOR},
		{"caps-lock-key-hl-color", required_argument, NULL, LO_CAPS_LOCK_KEY_HL_COLOR},
		{"font", required_argument, NULL, LO_FONT},
		{"font-size", required_argument, NULL, LO_FONT_SIZE},
		{"indicator-idle-visible", no_argument, NULL, LO_IND_IDLE_VISIBLE},
		{"indicator-radius", required_argument, NULL, LO_IND_RADIUS},
		{"indicator-thickness", required_argument, NULL, LO_IND_THICKNESS},
		{"indicator-x-position", required_argument, NULL, LO_IND_X_POSITION},
		{"indicator-y-position", required_argument, NULL, LO_IND_Y_POSITION},
		{"inside-color", required_argument, NULL, LO_INSIDE_COLOR},
		{"inside-clear-color", required_argument, NULL, LO_INSIDE_CLEAR_COLOR},
		{"inside-caps-lock-color", required_argument, NULL, LO_INSIDE_CAPS_LOCK_COLOR},
		{"inside-ver-color", required_argument, NULL, LO_INSIDE_VER_COLOR},
		{"inside-wrong-color", required_argument, NULL, LO_INSIDE_WRONG_COLOR},
		{"key-hl-color", required_argument, NULL, LO_KEY_HL_COLOR},
		{"layout-bg-color", required_argument, NULL, LO_LAYOUT_BG_COLOR},
		{"layout-border-color", required_argument, NULL, LO_LAYOUT_BORDER_COLOR},
		{"layout-text-color", required_argument, NULL, LO_LAYOUT_TXT_COLOR},
		{"line-color", required_argument, NULL, LO_LINE_COLOR},
		{"line-clear-color", required_argument, NULL, LO_LINE_CLEAR_COLOR},
		{"line-caps-lock-color", required_argument, NULL, LO_LINE_CAPS_LOCK_COLOR},
		{"line-ver-color", required_argument, NULL, LO_LINE_VER_COLOR},
		{"line-wrong-color", required_argument, NULL, LO_LINE_WRONG_COLOR},
		{"ring-color", required_argument, NULL, LO_RING_COLOR},
		{"ring-clear-color", required_argument, NULL, LO_RING_CLEAR_COLOR},
		{"ring-caps-lock-color", required_argument, NULL, LO_RING_CAPS_LOCK_COLOR},
		{"ring-ver-color", required_argument, NULL, LO_RING_VER_COLOR},
		{"ring-wrong-color", required_argument, NULL, LO_RING_WRONG_COLOR},
		{"separator-color", required_argument, NULL, LO_SEP_COLOR},
		{"text-color", required_argument, NULL, LO_TEXT_COLOR},
		{"text-clear-color", required_argument, NULL, LO_TEXT_CLEAR_COLOR},
		{"text-caps-lock-color", required_argument, NULL, LO_TEXT_CAPS_LOCK_COLOR},
		{"text-ver-color", required_argument, NULL, LO_TEXT_VER_COLOR},
		{"text-wrong-color", required_argument, NULL, LO_TEXT_WRONG_COLOR},
		{0, 0, 0, 0}
	};

	const char usage[] =
		"Usage: swaylock [options...]\n"
		"\n"
		"  -C, --config <config_file>       "
			"Path to the config file.\n"
		"  -c, --color <color>              "
			"Turn the screen into the given color instead of white.\n"
		"  -d, --debug                      "
			"Enable debugging output.\n"
		"  -e, --ignore-empty-password      "
			"When an empty password is provided, do not validate it.\n"
		"  -F, --show-failed-attempts       "
			"Show current count of failed authentication attempts.\n"
		"  -f, --daemonize                  "
			"Detach from the controlling terminal after locking.\n"
		"  -R, --ready-fd <fd>              "
			"File descriptor to send readiness notifications to.\n"
		"  -h, --help                       "
			"Show help message and quit.\n"
		"  -i, --image [[<output>]:]<path>	"
			"Display the given image, optionally only on the given output.\n"
		"  -k, --show-keyboard-layout		"
			"Display the current xkb layout while typing.\n"
		"  -K, --hide-keyboard-layout       "
			"Hide the current xkb layout while typing.\n"
		"  -L, --disable-caps-lock-text     "
			"Disable the Caps Lock text.\n"
		"  -l, --indicator-caps-lock        "
			"Show the current Caps Lock state also on the indicator.\n"
		"  -p, --fingerprint				"
			"Enable fingerprint scanning. Fprint is required.\n"
		"  -s, --scaling <mode>             "
			"Image scaling mode: stretch, fill, fit, center, tile, solid_color.\n"
		"  -t, --tiling                     "
			"Same as --scaling=tile.\n"
		"  -u, --no-unlock-indicator        "
			"Disable the unlock indicator.\n"
		"  -v, --version                    "
			"Show the version number and quit.\n"
		"  --bs-hl-color <color>            "
			"Sets the color of backspace highlight segments.\n"
		"  --caps-lock-bs-hl-color <color>  "
			"Sets the color of backspace highlight segments when Caps Lock "
			"is active.\n"
		"  --caps-lock-key-hl-color <color> "
			"Sets the color of the key press highlight segments when "
			"Caps Lock is active.\n"
		"  --font <font>                    "
			"Sets the font of the text.\n"
		"  --font-size <size>               "
			"Sets a fixed font size for the indicator text.\n"
		"  --indicator-idle-visible         "
			"Sets the indicator to show even if idle.\n"
		"  --indicator-radius <radius>      "
			"Sets the indicator radius.\n"
		"  --indicator-thickness <thick>    "
			"Sets the indicator thickness.\n"
		"  --indicator-x-position <x>       "
			"Sets the horizontal position of the indicator.\n"
		"  --indicator-y-position <y>       "
			"Sets the vertical position of the indicator.\n"
		"  --inside-color <color>           "
			"Sets the color of the inside of the indicator.\n"
		"  --inside-clear-color <color>     "
			"Sets the color of the inside of the indicator when cleared.\n"
		"  --inside-caps-lock-color <color> "
			"Sets the color of the inside of the indicator when Caps Lock "
			"is active.\n"
		"  --inside-ver-color <color>       "
			"Sets the color of the inside of the indicator when verifying.\n"
		"  --inside-wrong-color <color>     "
			"Sets the color of the inside of the indicator when invalid.\n"
		"  --key-hl-color <color>           "
			"Sets the color of the key press highlight segments.\n"
		"  --layout-bg-color <color>        "
			"Sets the background color of the box containing the layout text.\n"
		"  --layout-border-color <color>    "
			"Sets the color of the border of the box containing the layout text.\n"
		"  --layout-text-color <color>      "
			"Sets the color of the layout text.\n"
		"  --line-color <color>             "
			"Sets the color of the line between the inside and ring.\n"
		"  --line-clear-color <color>       "
			"Sets the color of the line between the inside and ring when "
			"cleared.\n"
		"  --line-caps-lock-color <color>   "
			"Sets the color of the line between the inside and ring when "
			"Caps Lock is active.\n"
		"  --line-ver-color <color>         "
			"Sets the color of the line between the inside and ring when "
			"verifying.\n"
		"  --line-wrong-color <color>       "
			"Sets the color of the line between the inside and ring when "
			"invalid.\n"
		"  -n, --line-uses-inside           "
			"Use the inside color for the line between the inside and ring.\n"
		"  -r, --line-uses-ring             "
			"Use the ring color for the line between the inside and ring.\n"
		"  --ring-color <color>             "
			"Sets the color of the ring of the indicator.\n"
		"  --ring-clear-color <color>       "
			"Sets the color of the ring of the indicator when cleared.\n"
		"  --ring-caps-lock-color <color>   "
			"Sets the color of the ring of the indicator when Caps Lock "
			"is active.\n"
		"  --ring-ver-color <color>         "
			"Sets the color of the ring of the indicator when verifying.\n"
		"  --ring-wrong-color <color>       "
			"Sets the color of the ring of the indicator when invalid.\n"
		"  --separator-color <color>        "
			"Sets the color of the lines that separate highlight segments.\n"
		"  --text-color <color>             "
			"Sets the color of the text.\n"
		"  --text-clear-color <color>       "
			"Sets the color of the text when cleared.\n"
		"  --text-caps-lock-color <color>   "
			"Sets the color of the text when Caps Lock is active.\n"
		"  --text-ver-color <color>         "
			"Sets the color of the text when verifying.\n"
		"  --text-wrong-color <color>       "
			"Sets the color of the text when invalid.\n"
		"\n"
		"All <color> options are of the form <rrggbb[aa]>.\n";

	int c;
	optind = 1;
	while (1) {
		int opt_idx = 0;
<<<<<<< HEAD
		c = getopt_long(argc, argv, "c:deFfhi:kKLlnprs:tuvC:", long_options,
=======
		c = getopt_long(argc, argv, "c:deFfhi:kKLlnrs:tuvC:R:", long_options,
>>>>>>> ac3b49b6
				&opt_idx);
		if (c == -1) {
			break;
		}
		switch (c) {
		case 'C':
			if (config_path) {
				*config_path = strdup(optarg);
			}
			break;
		case 'c':
			if (state) {
				state->args.colors.background = parse_color(optarg);
			}
			break;
		case 'd':
			swaylock_log_init(LOG_DEBUG);
			break;
		case 'e':
			if (state) {
				state->args.ignore_empty = true;
			}
			break;
		case 'F':
			if (state) {
				state->args.show_failed_attempts = true;
			}
			break;
		case 'f':
			if (state) {
				state->args.daemonize = true;
			}
			break;
		case 'R':
			if (state) {
				state->args.ready_fd = strtol(optarg, NULL, 10);
			}
			break;
		case 'i':
			if (state) {
				load_image(optarg, state);
			}
			break;
		case 'p':
			if(state) {
				state->args.fingerprint = true;
			}
			break;
		case 'k':
			if (state) {
				state->args.show_keyboard_layout = true;
			}
			break;
		case 'K':
			if (state) {
				state->args.hide_keyboard_layout = true;
			}
			break;
		case 'L':
			if (state) {
				state->args.show_caps_lock_text = false;
			}
			break;
		case 'l':
			if (state) {
				state->args.show_caps_lock_indicator = true;
			}
			break;
		case 'n':
			if (line_mode) {
				*line_mode = LM_INSIDE;
			}
			break;
		case 'r':
			if (line_mode) {
				*line_mode = LM_RING;
			}
			break;
		case 's':
			if (state) {
				state->args.mode = parse_background_mode(optarg);
				if (state->args.mode == BACKGROUND_MODE_INVALID) {
					return 1;
				}
			}
			break;
		case 't':
			if (state) {
				state->args.mode = BACKGROUND_MODE_TILE;
			}
			break;
		case 'u':
			if (state) {
				state->args.show_indicator = false;
			}
			break;
		case 'v':
			fprintf(stdout, "swaylock version " SWAYLOCK_VERSION "\n");
			exit(EXIT_SUCCESS);
			break;
		case LO_BS_HL_COLOR:
			if (state) {
				state->args.colors.bs_highlight = parse_color(optarg);
			}
			break;
		case LO_CAPS_LOCK_BS_HL_COLOR:
			if (state) {
				state->args.colors.caps_lock_bs_highlight = parse_color(optarg);
			}
			break;
		case LO_CAPS_LOCK_KEY_HL_COLOR:
			if (state) {
				state->args.colors.caps_lock_key_highlight = parse_color(optarg);
			}
			break;
		case LO_FONT:
			if (state) {
				free(state->args.font);
				state->args.font = strdup(optarg);
			}
			break;
		case LO_FONT_SIZE:
			if (state) {
				state->args.font_size = atoi(optarg);
			}
			break;
		case LO_IND_IDLE_VISIBLE:
			if (state) {
				state->args.indicator_idle_visible = true;
			}
			break;
		case LO_IND_RADIUS:
			if (state) {
				state->args.radius = strtol(optarg, NULL, 0);
			}
			break;
		case LO_IND_THICKNESS:
			if (state) {
				state->args.thickness = strtol(optarg, NULL, 0);
			}
			break;
		case LO_IND_X_POSITION:
			if (state) {
				state->args.override_indicator_x_position = true;
				state->args.indicator_x_position = atoi(optarg);
			}
			break;
		case LO_IND_Y_POSITION:
			if (state) {
				state->args.override_indicator_y_position = true;
				state->args.indicator_y_position = atoi(optarg);
			}
			break;
		case LO_INSIDE_COLOR:
			if (state) {
				state->args.colors.inside.input = parse_color(optarg);
			}
			break;
		case LO_INSIDE_CLEAR_COLOR:
			if (state) {
				state->args.colors.inside.cleared = parse_color(optarg);
			}
			break;
		case LO_INSIDE_CAPS_LOCK_COLOR:
			if (state) {
				state->args.colors.inside.caps_lock = parse_color(optarg);
			}
			break;
		case LO_INSIDE_VER_COLOR:
			if (state) {
				state->args.colors.inside.verifying = parse_color(optarg);
			}
			break;
		case LO_INSIDE_WRONG_COLOR:
			if (state) {
				state->args.colors.inside.wrong = parse_color(optarg);
			}
			break;
		case LO_KEY_HL_COLOR:
			if (state) {
				state->args.colors.key_highlight = parse_color(optarg);
			}
			break;
		case LO_LAYOUT_BG_COLOR:
			if (state) {
				state->args.colors.layout_background = parse_color(optarg);
			}
			break;
		case LO_LAYOUT_BORDER_COLOR:
			if (state) {
				state->args.colors.layout_border = parse_color(optarg);
			}
			break;
		case LO_LAYOUT_TXT_COLOR:
			if (state) {
				state->args.colors.layout_text = parse_color(optarg);
			}
			break;
		case LO_LINE_COLOR:
			if (state) {
				state->args.colors.line.input = parse_color(optarg);
			}
			break;
		case LO_LINE_CLEAR_COLOR:
			if (state) {
				state->args.colors.line.cleared = parse_color(optarg);
			}
			break;
		case LO_LINE_CAPS_LOCK_COLOR:
			if (state) {
				state->args.colors.line.caps_lock = parse_color(optarg);
			}
			break;
		case LO_LINE_VER_COLOR:
			if (state) {
				state->args.colors.line.verifying = parse_color(optarg);
			}
			break;
		case LO_LINE_WRONG_COLOR:
			if (state) {
				state->args.colors.line.wrong = parse_color(optarg);
			}
			break;
		case LO_RING_COLOR:
			if (state) {
				state->args.colors.ring.input = parse_color(optarg);
			}
			break;
		case LO_RING_CLEAR_COLOR:
			if (state) {
				state->args.colors.ring.cleared = parse_color(optarg);
			}
			break;
		case LO_RING_CAPS_LOCK_COLOR:
			if (state) {
				state->args.colors.ring.caps_lock = parse_color(optarg);
			}
			break;
		case LO_RING_VER_COLOR:
			if (state) {
				state->args.colors.ring.verifying = parse_color(optarg);
			}
			break;
		case LO_RING_WRONG_COLOR:
			if (state) {
				state->args.colors.ring.wrong = parse_color(optarg);
			}
			break;
		case LO_SEP_COLOR:
			if (state) {
				state->args.colors.separator = parse_color(optarg);
			}
			break;
		case LO_TEXT_COLOR:
			if (state) {
				state->args.colors.text.input = parse_color(optarg);
			}
			break;
		case LO_TEXT_CLEAR_COLOR:
			if (state) {
				state->args.colors.text.cleared = parse_color(optarg);
			}
			break;
		case LO_TEXT_CAPS_LOCK_COLOR:
			if (state) {
				state->args.colors.text.caps_lock = parse_color(optarg);
			}
			break;
		case LO_TEXT_VER_COLOR:
			if (state) {
				state->args.colors.text.verifying = parse_color(optarg);
			}
			break;
		case LO_TEXT_WRONG_COLOR:
			if (state) {
				state->args.colors.text.wrong = parse_color(optarg);
			}
			break;
		default:
			fprintf(stderr, "%s", usage);
			return 1;
		}
	}

	return 0;
}

static bool file_exists(const char *path) {
	return path && access(path, R_OK) != -1;
}

static char *get_config_path(void) {
	static const char *config_paths[] = {
		"$HOME/.swaylock/config",
		"$XDG_CONFIG_HOME/swaylock/config",
		SYSCONFDIR "/swaylock/config",
	};

	char *config_home = getenv("XDG_CONFIG_HOME");
	if (!config_home || config_home[0] == '\0') {
		config_paths[1] = "$HOME/.config/swaylock/config";
	}

	wordexp_t p;
	char *path;
	for (size_t i = 0; i < sizeof(config_paths) / sizeof(char *); ++i) {
		if (wordexp(config_paths[i], &p, 0) == 0) {
			path = strdup(p.we_wordv[0]);
			wordfree(&p);
			if (file_exists(path)) {
				return path;
			}
			free(path);
		}
	}

	return NULL;
}

static int load_config(char *path, struct swaylock_state *state,
		enum line_mode *line_mode) {
	FILE *config = fopen(path, "r");
	if (!config) {
		swaylock_log(LOG_ERROR, "Failed to read config. Running without it.");
		return 0;
	}
	char *line = NULL;
	size_t line_size = 0;
	ssize_t nread;
	int line_number = 0;
	int result = 0;
	while ((nread = getline(&line, &line_size, config)) != -1) {
		line_number++;

		if (line[nread - 1] == '\n') {
			line[--nread] = '\0';
		}

		if (!*line || line[0] == '#') {
			continue;
		}

		swaylock_log(LOG_DEBUG, "Config Line #%d: %s", line_number, line);
		char *flag = malloc(nread + 3);
		if (flag == NULL) {
			free(line);
			fclose(config);
			swaylock_log(LOG_ERROR, "Failed to allocate memory");
			return 0;
		}
		sprintf(flag, "--%s", line);
		char *argv[] = {"swaylock", flag};
		result = parse_options(2, argv, state, line_mode, NULL);
		free(flag);
		if (result != 0) {
			break;
		}
	}
	free(line);
	fclose(config);
	return 0;
}

static struct swaylock_state state;

static void display_in(int fd, short mask, void *data) {
	if (wl_display_dispatch(state.display) == -1) {
		state.run_display = false;
	}
}

static void comm_in(int fd, short mask, void *data) {
	if (read_comm_reply()) {
		// Authentication succeeded
		state.run_display = false;
	} else {
		state.auth_state = AUTH_STATE_INVALID;
		schedule_indicator_clear(&state);
		++state.failed_attempts;
		damage_state(&state);
	}
}

static void term_in(int fd, short mask, void *data) {
	state.run_display = false;
}

// Check for --debug 'early' we also apply the correct loglevel
// to the forked child, without having to first proces all of the
// configuration (including from file) before forking and (in the
// case of the shadow backend) dropping privileges
void log_init(int argc, char **argv) {
	static struct option long_options[] = {
		{"debug", no_argument, NULL, 'd'},
        {0, 0, 0, 0}
    };
    int c;
	optind = 1;
    while (1) {
		int opt_idx = 0;
		c = getopt_long(argc, argv, "-:d", long_options, &opt_idx);
		if (c == -1) {
			break;
		}
		switch (c) {
		case 'd':
			swaylock_log_init(LOG_DEBUG);
			return;
		}
	}
	swaylock_log_init(LOG_ERROR);
}

static void check_fingerprint(void *d) {
	struct FingerprintState *fingerprint_state = d;
	if (fingerprint_verify(fingerprint_state)) {
		do_sigusr(1);
	} else {
		(void)write(sigusr_fds[1], NULL, 0);
	}

	loop_add_timer(state.eventloop, 300, check_fingerprint, fingerprint_state);
}

int main(int argc, char **argv) {
	log_init(argc, argv);
	initialize_pw_backend(argc, argv);
	srand(time(NULL));

	enum line_mode line_mode = LM_LINE;
	state.failed_attempts = 0;
	state.args = (struct swaylock_args){
		.mode = BACKGROUND_MODE_FILL,
		.font = strdup("sans-serif"),
		.font_size = 0,
		.radius = 50,
		.thickness = 10,
		.indicator_x_position = 0,
		.indicator_y_position = 0,
		.override_indicator_x_position = false,
		.override_indicator_y_position = false,
		.ignore_empty = false,
		.show_indicator = true,
		.show_caps_lock_indicator = false,
		.show_caps_lock_text = true,
		.show_keyboard_layout = false,
		.hide_keyboard_layout = false,
		.show_failed_attempts = false,
		.indicator_idle_visible = false,
<<<<<<< HEAD
		.fingerprint = false
=======
		.ready_fd = -1,
>>>>>>> ac3b49b6
	};
	wl_list_init(&state.images);
	set_default_colors(&state.args.colors);

	char *config_path = NULL;
	int result = parse_options(argc, argv, NULL, NULL, &config_path);
	if (result != 0) {
		free(config_path);
		return result;
	}
	if (!config_path) {
		config_path = get_config_path();
	}

	if (config_path) {
		swaylock_log(LOG_DEBUG, "Found config at %s", config_path);
		int config_status = load_config(config_path, &state, &line_mode);
		free(config_path);
		if (config_status != 0) {
			free(state.args.font);
			return config_status;
		}
	}

	if (argc > 1) {
		swaylock_log(LOG_DEBUG, "Parsing CLI Args");
		int result = parse_options(argc, argv, &state, &line_mode, NULL);
		if (result != 0) {
			free(state.args.font);
			return result;
		}
	}

	if (line_mode == LM_INSIDE) {
		state.args.colors.line = state.args.colors.inside;
	} else if (line_mode == LM_RING) {
		state.args.colors.line = state.args.colors.ring;
	}

	state.password.len = 0;
	state.password.buffer_len = 1024;
	state.password.buffer = password_buffer_create(state.password.buffer_len);
	if (!state.password.buffer) {
		return EXIT_FAILURE;
	}

	if (pipe(sigusr_fds) != 0) {
		swaylock_log(LOG_ERROR, "Failed to pipe");
		return 1;
	}

	wl_list_init(&state.surfaces);
	state.xkb.context = xkb_context_new(XKB_CONTEXT_NO_FLAGS);
	state.display = wl_display_connect(NULL);
	if (!state.display) {
		free(state.args.font);
		swaylock_log(LOG_ERROR, "Unable to connect to the compositor. "
				"If your compositor is running, check or set the "
				"WAYLAND_DISPLAY environment variable.");
		return EXIT_FAILURE;
	}

	struct wl_registry *registry = wl_display_get_registry(state.display);
	wl_registry_add_listener(registry, &registry_listener, &state);
	wl_display_roundtrip(state.display);

	if (!state.compositor) {
		swaylock_log(LOG_ERROR, "Missing wl_compositor");
		return 1;
	}

	if (!state.subcompositor) {
		swaylock_log(LOG_ERROR, "Missing wl_subcompositor");
		return 1;
	}

	if (!state.shm) {
		swaylock_log(LOG_ERROR, "Missing wl_shm");
		return 1;
	}

	if (!state.ext_session_lock_manager_v1) {
		swaylock_log(LOG_ERROR, "Missing ext-session-lock-v1");
		return 1;
	}

	state.ext_session_lock_v1 = ext_session_lock_manager_v1_lock(state.ext_session_lock_manager_v1);
	ext_session_lock_v1_add_listener(state.ext_session_lock_v1,
		&ext_session_lock_v1_listener, &state);

	if (wl_display_roundtrip(state.display) == -1) {
		free(state.args.font);
		return 1;
	}

	state.test_surface = cairo_image_surface_create(CAIRO_FORMAT_RGB24, 1, 1);
	state.test_cairo = cairo_create(state.test_surface);

	struct swaylock_surface *surface;
	wl_list_for_each(surface, &state.surfaces, link) {
		create_surface(surface);
	}

	while (!state.locked) {
		if (wl_display_dispatch(state.display) < 0) {
			swaylock_log(LOG_ERROR, "wl_display_dispatch() failed");
			return 2;
		}
	}

	if (state.args.ready_fd >= 0) {
		// s6 wants a newline and ignores any text before that, systemd wants
		// READY=1, so use the least common denominator
		const char ready_str[] = "READY=1\n";
		if (write(state.args.ready_fd, ready_str, strlen(ready_str)) != strlen(ready_str)) {
			swaylock_log(LOG_ERROR, "Failed to send readiness notification");
			return 2;
		}
		close(state.args.ready_fd);
		state.args.ready_fd = -1;
	}
	if (state.args.daemonize) {
		daemonize();
	}

	state.eventloop = loop_create();
	loop_add_fd(state.eventloop, wl_display_get_fd(state.display), POLLIN,
			display_in, NULL);

	loop_add_fd(state.eventloop, get_comm_reply_fd(), POLLIN, comm_in, NULL);

	loop_add_fd(state.eventloop, sigusr_fds[0], POLLIN, term_in, NULL);
	signal(SIGUSR1, do_sigusr);

	struct FingerprintState fingerprint_state;
	if(state.args.fingerprint) {
		fingerprint_init(&fingerprint_state, &state);
		loop_add_timer(state.eventloop, 100, check_fingerprint, &fingerprint_state);
	}

	state.run_display = true;
	while (state.run_display) {
		errno = 0;
		if (wl_display_flush(state.display) == -1 && errno != EAGAIN) {
			break;
		}
		loop_poll(state.eventloop);
	}

	ext_session_lock_v1_unlock_and_destroy(state.ext_session_lock_v1);
	wl_display_roundtrip(state.display);

	if(state.args.fingerprint) {
		fingerprint_deinit(&fingerprint_state);
	}
	free(state.args.font);
	cairo_destroy(state.test_cairo);
	cairo_surface_destroy(state.test_surface);
	return 0;
}<|MERGE_RESOLUTION|>--- conflicted
+++ resolved
@@ -705,11 +705,7 @@
 	optind = 1;
 	while (1) {
 		int opt_idx = 0;
-<<<<<<< HEAD
-		c = getopt_long(argc, argv, "c:deFfhi:kKLlnprs:tuvC:", long_options,
-=======
-		c = getopt_long(argc, argv, "c:deFfhi:kKLlnrs:tuvC:R:", long_options,
->>>>>>> ac3b49b6
+		c = getopt_long(argc, argv, "c:deFfhi:kKLlnprs:tuvC:R:", long_options,
 				&opt_idx);
 		if (c == -1) {
 			break;
@@ -1159,11 +1155,8 @@
 		.hide_keyboard_layout = false,
 		.show_failed_attempts = false,
 		.indicator_idle_visible = false,
-<<<<<<< HEAD
-		.fingerprint = false
-=======
+		.fingerprint = false,
 		.ready_fd = -1,
->>>>>>> ac3b49b6
 	};
 	wl_list_init(&state.images);
 	set_default_colors(&state.args.colors);
