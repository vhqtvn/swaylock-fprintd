--- conflicted
+++ resolved
@@ -10,19 +10,10 @@
 
 // Indicator state: status of authentication attempt
 enum auth_state {
-<<<<<<< HEAD
 	AUTH_STATE_IDLE,
-	AUTH_STATE_CLEAR,
-	AUTH_STATE_INPUT,
-	AUTH_STATE_INPUT_NOP,
-	AUTH_STATE_BACKSPACE,
 	AUTH_STATE_VALIDATING,
 	AUTH_STATE_INVALID,
 	AUTH_STATE_FINGERPRINT,
-=======
-	AUTH_STATE_IDLE, // nothing happening
-	AUTH_STATE_VALIDATING, // currently validating password
-	AUTH_STATE_INVALID, // displaying message: password was wrong
 };
 
 // Indicator state: status of password buffer / typing letters
@@ -32,7 +23,6 @@
 	INPUT_STATE_LETTER, // pressed a key that input a letter
 	INPUT_STATE_BACKSPACE, // pressed backspace and removed a letter
 	INPUT_STATE_NEUTRAL, // pressed a key (like Ctrl) that did nothing
->>>>>>> b70d85ec
 };
 
 struct swaylock_colorset {
